/** @jsx jsx */
import { Query } from 'react-apollo';
import getConfig from 'next/config';
import { jsx } from '@emotion/core';

import Navbar from '../components/Navbar';
import EventItem from '../components/EventItem';
<<<<<<< HEAD
import Footer from '../components/Footer';
import { EVENT_DATA } from '../graphql/events';
=======
import CallToAction from '../components/CallToAction';
import { GET_CURRENT_EVENTS } from '../graphql/events';
import { GET_SPONSORS } from '../graphql/sponsors';
>>>>>>> 5bba0bee

import { Section, Container, Separator, Button, Loading, Error } from '../primitives';
import { H1, H2, H3 } from '../primitives/Typography';
import { colors, fontSizes } from '../theme';
import { Component } from 'react';

const { publicRuntimeConfig } = getConfig();

const Hero = () => {
  const { meetup } = publicRuntimeConfig;

  return (
    <div>
      <div
        css={{
          backgroundColor: colors.greyDark,
          padding: '7rem 0',
          textAlign: 'center',
          color: 'white',
        }}
      >
        <H1>{meetup.name}</H1>
        <p css={{ fontSize: fontSizes.md, maxWidth: 720, margin: '30px auto 0' }}>{meetup.intro}</p>
      </div>
    </div>
  );
};

const Slant = () => {
  return (
    <svg
      css={{ height: '5vw', width: '100vw', display: 'block' }}
      xmlns="http://www.w3.org/2000/svg"
      viewBox="0 0 100 100"
      preserveAspectRatio="none"
    >
      <polygon fill={colors.greyDark} points="0, 100 0, 0 100, 0" />
    </svg>
  );
};

const FeaturedEvent = ({ isLoading, error, event }) => {
  if (isLoading && !event) {
    return <p>Special loading message for featured event</p>;
  }
  if (error) {
    return <p>special featured events error</p>;
  }
  if (!isLoading && !error && !event) {
    return <p>Error loading featured event</p>;
  }

  return (
    <Container css={{ margin: '-7rem auto 0', position: 'relative' }}>
      <div css={{ boxShadow: '0px 4px 94px rgba(0, 0, 0, 0.15)' }}>
        <div css={{ backgroundColor: colors.purple, color: 'white', padding: '2rem' }}>
          <div css={{ display: 'flex' }}>
            <div css={{ flex: 1 }}>
              <H3>{event.name}</H3>
            </div>
            <div
              css={{ flex: 1, padding: '0 2rem' }}
              dangerouslySetInnerHTML={{ __html: event.description }}
            />
          </div>
        </div>
        <div css={{ padding: '1.5rem', background: 'white' }}>
          <div css={{ display: 'flex', justifyContent: 'space-between', alignItems: 'center' }}>
            <div
              css={{ display: 'flex', flex: 1, justifyContent: 'flex-start', alignItems: 'center' }}
            >
              <span css={{ padding: '0 1rem' }}>Will you be attending?</span>
              <Button color={colors.purple} css={{ marginLeft: '.5rem' }}>
                yes
              </Button>
              <Button color={colors.purple} css={{ marginLeft: '.5rem' }}>
                no
              </Button>
            </div>
            <div css={{ display: 'flex', flex: 1, justifyContent: 'flex-end' }}>
              <span css={{ padding: '0 1rem' }}>{event.talks.length} talks</span>
              <span css={{ padding: '0 1rem' }}>84 attending</span>
              <span css={{ padding: '0 1rem' }}>avatars</span>
            </div>
          </div>
        </div>
      </div>
    </Container>
  );
};

const Talks = ({ talks }) => {
  return (
    <Container>
      <div
        css={{ display: 'flex', marginTop: '3rem', marginLeft: '-1.5rem', marginRight: '-1.5rem' }}
      >
        {talks.map(talk => (
          <Talk {...talk} />
        ))}
      </div>
    </Container>
  );
};

const Sponsors = () => {
  return (
    <Container>
      <h3>Our sponsors</h3>
      <Query query={GET_SPONSORS}>
        {({ data, loading, error }) => {
          if (loading) return <Loading />;
          if (error) return <Error error={error} />;

          const { allSponsors } = data;
          return (
            <ul>
              {allSponsors.map(sponsor => (
                <li key={sponsor.id}>{sponsor.name}</li>
              ))}
            </ul>
          );
        }}
      </Query>
    </Container>
  );
};

const Talk = ({ title, description, speakers }) => {
  return (
    <div css={{ padding: '0 1.5rem' }}>
<<<<<<< HEAD
      <H3 size={5}>{title}</H3>
      <p>{children}</p>
=======
      <h3>{title}</h3>
      <p dangerouslySetInnerHTML={{ __html: description }} />
>>>>>>> 5bba0bee
      <p>
        {speakers.map(speaker => (
          <span css={{ fontWeight: 600 }}>{speaker.author}</span>
        ))}
      </p>
    </div>
  );
};

const EventsList = ({ events, ...props }) => {
  return (
<<<<<<< HEAD
    <Query query={GET_EVENTS} variables={{ date: new Date().toLocaleDateString() }}>
      {({ data, loading, error }) => {
        if (loading) return <p>loading...</p>;
        if (error) {
          console.log(error);
          return <p>Error!</p>;
        }
        console.log('data', data);
        return (
          <ul
            css={{
              listStyle: 'none',
              margin: '0 -1rem',
              padding: 0,
              display: `flex`,
              alignItems: 'flex-start',
            }}
            {...props}
          >
            {data.allEvents.map((event, index) => (
              <EventItem
                key={event.id}
                {...event}
                css={{ width: `${100 / 3}%`, marginTop: index * 80 }}
              />
            ))}
          </ul>
        );
=======
    <ul
      css={{
        listStyle: 'none',
        margin: '0 -1rem',
        padding: 0,
        display: `flex`,
        alignItems: 'flex-start',
>>>>>>> 5bba0bee
      }}
      {...props}
    >
      {events.map((event, index) => (
        <EventItem
          key={event.id}
          {...event}
          css={{ width: `${100 / events.length}%`, marginTop: index * 80 }}
        />
      ))}
    </ul>
  );
<<<<<<< HEAD
}

export default function Home() {
  return (
    <div>
      <Navbar />
      <Hero />
      <Slant />
      <FeaturedEvent />
      <Talks />
=======
};

function processEventsData(data) {
  if (!data) {
    return {
      featuredEvent: null,
      moreEvents: [],
    };
  }
>>>>>>> 5bba0bee

  const upcomingEvents = data.upcomingEvents.slice();
  const previousEvents = data.previousEvents.slice();

  const featuredEvent = upcomingEvents.length ? upcomingEvents.pop() : previousEvents.pop() || null;
  const moreEvents = [];

<<<<<<< HEAD
      {/*
      <Section css={{ margin: '5rem 0' }}>
        <Container>
          <h2>Below is // TODO:</h2>
        </Container>
      </Section>
      <Query query={GET_EVENTS}>
        {({ data, loading, error }) => {
          if (loading) return <p>loading...</p>;
          if (error) {
            console.log(error);
            return <p>Error!</p>;
          }
          const { allEvents } = data;
          const now = Date.now();
=======
  for (let i = 0; i < 3; i++) {
    if (upcomingEvents.length) {
      moreEvents.push(upcomingEvents.pop());
    } else if (previousEvents.length) {
      moreEvents.push(previousEvents.pop());
    }
  }

  return {
    featuredEvent,
    moreEvents,
  };
}
>>>>>>> 5bba0bee

export default class Home extends Component {
  static getInitialProps() {
    return {
      now: new Date().toISOString(),
    };
  }

  render() {
    const now = this.props.now;
    return (
      <Query query={GET_CURRENT_EVENTS} variables={{ now }}>
        {({ data: eventsData, loading: eventsLoading, error: eventsError }) => {
          const { featuredEvent, moreEvents } = processEventsData(eventsData);
          return (
            <div>
              <Hero />
              <Slant />
              <FeaturedEvent isLoading={eventsLoading} error={eventsError} event={featuredEvent} />;
              {featuredEvent && featuredEvent.talks ? <Talks talks={featuredEvent.talks} /> : null}
              <Section css={{ padding: '3rem 0' }}>
                <Container>
                  <Sponsors />
                </Container>
              </Section>
              {moreEvents.length ? (
                <Section css={{ backgroundColor: colors.greyLight, padding: '5rem 0' }}>
                  <Container>
                    <H2>More Meetup events</H2>
                    <Separator css={{ marginTop: 30 }} />
                    <EventsList events={moreEvents} css={{ marginTop: '3rem' }} />
                  </Container>
                </Section>
              ) : null}
              <Section css={{ margin: '5rem 0' }}>
                <CallToAction />
              </Section>
            </div>
          );
        }}
      </Query>
<<<<<<< HEAD

      */}
      <Footer />
    </div>
  );
=======
    );
  }
>>>>>>> 5bba0bee
}<|MERGE_RESOLUTION|>--- conflicted
+++ resolved
@@ -3,16 +3,11 @@
 import getConfig from 'next/config';
 import { jsx } from '@emotion/core';
 
+import EventItem from '../components/EventItem';
 import Navbar from '../components/Navbar';
-import EventItem from '../components/EventItem';
-<<<<<<< HEAD
 import Footer from '../components/Footer';
-import { EVENT_DATA } from '../graphql/events';
-=======
-import CallToAction from '../components/CallToAction';
 import { GET_CURRENT_EVENTS } from '../graphql/events';
 import { GET_SPONSORS } from '../graphql/sponsors';
->>>>>>> 5bba0bee
 
 import { Section, Container, Separator, Button, Loading, Error } from '../primitives';
 import { H1, H2, H3 } from '../primitives/Typography';
@@ -44,7 +39,7 @@
 const Slant = () => {
   return (
     <svg
-      css={{ height: '5vw', width: '100vw', display: 'block' }}
+      css={{ height: '5vw', width: '100vw' }}
       xmlns="http://www.w3.org/2000/svg"
       viewBox="0 0 100 100"
       preserveAspectRatio="none"
@@ -121,7 +116,7 @@
 const Sponsors = () => {
   return (
     <Container>
-      <h3>Our sponsors</h3>
+      <H3>Our sponsors</H3>
       <Query query={GET_SPONSORS}>
         {({ data, loading, error }) => {
           if (loading) return <Loading />;
@@ -144,13 +139,8 @@
 const Talk = ({ title, description, speakers }) => {
   return (
     <div css={{ padding: '0 1.5rem' }}>
-<<<<<<< HEAD
       <H3 size={5}>{title}</H3>
-      <p>{children}</p>
-=======
-      <h3>{title}</h3>
       <p dangerouslySetInnerHTML={{ __html: description }} />
->>>>>>> 5bba0bee
       <p>
         {speakers.map(speaker => (
           <span css={{ fontWeight: 600 }}>{speaker.author}</span>
@@ -162,36 +152,6 @@
 
 const EventsList = ({ events, ...props }) => {
   return (
-<<<<<<< HEAD
-    <Query query={GET_EVENTS} variables={{ date: new Date().toLocaleDateString() }}>
-      {({ data, loading, error }) => {
-        if (loading) return <p>loading...</p>;
-        if (error) {
-          console.log(error);
-          return <p>Error!</p>;
-        }
-        console.log('data', data);
-        return (
-          <ul
-            css={{
-              listStyle: 'none',
-              margin: '0 -1rem',
-              padding: 0,
-              display: `flex`,
-              alignItems: 'flex-start',
-            }}
-            {...props}
-          >
-            {data.allEvents.map((event, index) => (
-              <EventItem
-                key={event.id}
-                {...event}
-                css={{ width: `${100 / 3}%`, marginTop: index * 80 }}
-              />
-            ))}
-          </ul>
-        );
-=======
     <ul
       css={{
         listStyle: 'none',
@@ -199,7 +159,6 @@
         padding: 0,
         display: `flex`,
         alignItems: 'flex-start',
->>>>>>> 5bba0bee
       }}
       {...props}
     >
@@ -207,23 +166,11 @@
         <EventItem
           key={event.id}
           {...event}
-          css={{ width: `${100 / events.length}%`, marginTop: index * 80 }}
+          css={{ width: `${100 / 3}%`, marginTop: index * 80 }}
         />
       ))}
     </ul>
   );
-<<<<<<< HEAD
-}
-
-export default function Home() {
-  return (
-    <div>
-      <Navbar />
-      <Hero />
-      <Slant />
-      <FeaturedEvent />
-      <Talks />
-=======
 };
 
 function processEventsData(data) {
@@ -233,7 +180,6 @@
       moreEvents: [],
     };
   }
->>>>>>> 5bba0bee
 
   const upcomingEvents = data.upcomingEvents.slice();
   const previousEvents = data.previousEvents.slice();
@@ -241,23 +187,6 @@
   const featuredEvent = upcomingEvents.length ? upcomingEvents.pop() : previousEvents.pop() || null;
   const moreEvents = [];
 
-<<<<<<< HEAD
-      {/*
-      <Section css={{ margin: '5rem 0' }}>
-        <Container>
-          <h2>Below is // TODO:</h2>
-        </Container>
-      </Section>
-      <Query query={GET_EVENTS}>
-        {({ data, loading, error }) => {
-          if (loading) return <p>loading...</p>;
-          if (error) {
-            console.log(error);
-            return <p>Error!</p>;
-          }
-          const { allEvents } = data;
-          const now = Date.now();
-=======
   for (let i = 0; i < 3; i++) {
     if (upcomingEvents.length) {
       moreEvents.push(upcomingEvents.pop());
@@ -271,7 +200,6 @@
     moreEvents,
   };
 }
->>>>>>> 5bba0bee
 
 export default class Home extends Component {
   static getInitialProps() {
@@ -288,6 +216,7 @@
           const { featuredEvent, moreEvents } = processEventsData(eventsData);
           return (
             <div>
+              <Navbar />
               <Hero />
               <Slant />
               <FeaturedEvent isLoading={eventsLoading} error={eventsError} event={featuredEvent} />;
@@ -306,21 +235,11 @@
                   </Container>
                 </Section>
               ) : null}
-              <Section css={{ margin: '5rem 0' }}>
-                <CallToAction />
-              </Section>
+              <Footer />
             </div>
           );
         }}
       </Query>
-<<<<<<< HEAD
-
-      */}
-      <Footer />
-    </div>
-  );
-=======
     );
   }
->>>>>>> 5bba0bee
 }