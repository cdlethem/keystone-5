--- conflicted
+++ resolved
@@ -12,15 +12,9 @@
     "react": "^16.8.6"
   },
   "dependencies": {
-<<<<<<< HEAD
-    "@arch-ui/theme": "^0.0.4",
-    "@arch-ui/icons": "^0.0.4",
-    "@arch-ui/badge": "^0.0.5",
-=======
     "@arch-ui/theme": "^0.0.5",
     "@arch-ui/icons": "^0.0.5",
-    "@arch-ui/lozenge": "^0.0.6",
->>>>>>> bd2c9f9b
+    "@arch-ui/badge": "^0.0.6",
     "@babel/runtime": "^7.4.3",
     "@emotion/core": "^10.0.10",
     "@emotion/styled": "^10.0.10"
