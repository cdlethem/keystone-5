--- conflicted
+++ resolved
@@ -54,8 +54,7 @@
 keystone.createList('User', {
   fields: {
     name: { type: Text },
-<<<<<<< HEAD
-    email: { type: Text },
+    email: { type: Text, unique: true },
     dob: {
       type: CalendarDay,
       format: 'Do MMMM YYYY',
@@ -63,10 +62,6 @@
       yearRangeTo: 2022, //defaults to current year
       yearPickerType: 'auto', //defaults to auto, could also be 'input' or 'string'
     },
-=======
-    email: { type: Text, unique: true },
-    dob: { type: CalendarDay, format: 'Do MMMM YYYY' },
->>>>>>> 02d7b01f
     lastOnline: { type: DateTime, format: 'MM/DD/YYYY h:mm A' },
     password: { type: Password },
     isAdmin: { type: Checkbox },
